shared:
<<<<<<< HEAD
  batch_size_calculation_safety_factor: 0.5
=======
  pipeline_batch_size: 20
>>>>>>> 4a4039ff

data:
  chunk_size: 128
  chunk_overlap: 16
  file_extns:
    - "pdf"
    - "txt"

embedding:
  embedding_model: BAAI/bge-large-en
  pooling_strategy: cls
  normalize_embeddings: false
  hf_tokenizer_params: 
    truncation: true
    padding: true
  normalization_params: {'p': 2, 'dim': 1, 'eps': 1e-12}
  embedding_batch_size: 64

vector_db:
  db_type: faiss
  params: {gpu: False}
  similarity_threshold: 0.95
  similarity_fn: cosine
  use_existing_vector_db: false
  save_index: true
  num_gpus: 0
  vector_db_index_save_path: s3://autogluon-rag-github-dev/vectorDB_index_save/faiss/index.idx
  metadata_index_save_path: s3://autogluon-rag-github-dev/vectorDB_metadata_save/faiss/metadata.json
  vector_db_index_load_path: s3://autogluon-rag-github-dev/vectorDB_index_save/faiss/index.idx
  metadata_index_load_path: s3://autogluon-rag-github-dev/vectorDB_metadata_save/faiss/metadata.json

retriever:
  retriever_top_k: 20
  use_reranker: true
  reranker_top_k: 10
  reranker_model_name: BAAI/bge-large-en
  reranker_batch_size: 32
  num_gpus: 0
  reranker_hf_tokenizer_params:
    padding: true
    truncation: true
    max_length: 512
    return_tensors: pt

generator:
  generator_model_name: anthropic.claude-3-sonnet-20240229-v1:0
  use_bedrock: true
  bedrock_aws_region: us-west-2
  bedrock_generate_params:
    max_tokens: 512
    anthropic_version: "bedrock-2023-05-31"
  generator_hf_generate_params:
    max_new_tokens: 1024
  generator_query_prefix: You are a helpful chat assistant. You will be provided with a query and you must answer it to the best of your abilities. You will be provided with some additional context that is related to the query and will help you answer the question.<|MERGE_RESOLUTION|>--- conflicted
+++ resolved
@@ -1,9 +1,6 @@
 shared:
-<<<<<<< HEAD
   batch_size_calculation_safety_factor: 0.5
-=======
   pipeline_batch_size: 20
->>>>>>> 4a4039ff
 
 data:
   chunk_size: 128
