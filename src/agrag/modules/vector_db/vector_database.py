import logging
from typing import List, Union

import faiss
import numpy as np
import pandas as pd
import torch
from tqdm import tqdm

from agrag.constants import EMBEDDING_HIDDEN_DIM_KEY, EMBEDDING_KEY
from agrag.modules.vector_db.faiss.faiss_db import construct_faiss_index
from agrag.modules.vector_db.milvus.milvus_db import construct_milvus_index
from agrag.modules.vector_db.utils import SUPPORTED_SIMILARITY_FUNCTIONS, remove_duplicates

logger = logging.getLogger("rag-logger")


class VectorDatabaseModule:
    """
    A class used to construct and manage a vector database for storing embeddings.

    Attributes:
    ----------
    db_type : str
        The type of vector database to use (default is 'faiss').
    params : dict
        Additional parameters for configuring the Vector DB index.
    similarity_threshold : float
        The threshold for considering embeddings as duplicates based on a similarity function (default is 0.95)
    similarity_fn : str
        The similarity function used for determining similarity scores for embeddings. Options are 'cosine', 'euclidean', 'manhattan' (default is 'cosine').
    num_gpus: int
        Number of GPUs to use when building the index
    **kwargs : dict
        Additional parameters for `VectorDatabaseModule`.

    Methods:
    -------
    construct_vector_database(embeddings: List[torch.Tensor]) -> Any:
        Constructs the vector database and stores the embeddings.

    search_vector_database(embedding: torch.Tensor, top_k: int) -> List[torch.Tensor]:
        Searches the vector database for the top k most similar embeddings to the given embedding
    """

    def __init__(
        self, db_type: str = "milvus", similarity_threshold: float = 0.95, similarity_fn: str = "cosine", **kwargs
    ) -> None:
        self.db_type = db_type.lower()
        self.params = kwargs.get("params", {})
        self.similarity_threshold = similarity_threshold
        self.similarity_fn = similarity_fn
        if self.similarity_fn not in SUPPORTED_SIMILARITY_FUNCTIONS:
            raise ValueError(
                f"Unsupported similarity function: {self.similarity_fn}. Please choose from: {list(SUPPORTED_SIMILARITY_FUNCTIONS.keys())}"
            )
        self.num_gpus = kwargs.get("num_gpus", 0)

        # FAISS params
        self.faiss_index_type = kwargs.get("faiss_index_type", "IndexFlatL2")
        self.faiss_quantized_index_params = kwargs.get("faiss_quantized_index_params", {})
        self.faiss_clustered_index_params = kwargs.get("faiss_clustered_index_params", {})
        self.faiss_index_nprobe = kwargs.get("faiss_index_nprobe")

        # Milvus params
        self.milvus_search_params = kwargs.get("milvus_search_params", {})
        self.milvus_collection_name = kwargs.get("milvus_collection_name")
        self.milvus_db_name = kwargs.get("milvus_db_name")
        self.milvus_index_params = kwargs.get("milvus_index_params", {})
        self.milvus_create_params = kwargs.get("milvus_create_params", {})
        self.metadata = pd.DataFrame([])
        self.index = None

    def construct_vector_database(
        self,
        embeddings: pd.DataFrame,
        pbar: tqdm = None,
    ) -> Union[faiss.IndexFlatL2,]:
        """
        Constructs the vector database and stores the embeddings.

        Parameters:
        ----------
        embeddings : pd.DataFrame
            A DataFrame containing embeddings and metadata to be stored in the vector database.

        Returns:
        -------
        Union[faiss.IndexFlatL2,]
            The constructed vector database index.
        """
        logger.info("Initializing Vector DB Construction")

        embeddings_hidden_dim = embeddings.iloc[0][EMBEDDING_HIDDEN_DIM_KEY]
        metadata = embeddings.drop(columns=[EMBEDDING_KEY, EMBEDDING_HIDDEN_DIM_KEY])
        if pbar:
            pbar.update(1)

        vectors = [torch.tensor(embedding) for embedding in embeddings[EMBEDDING_KEY].values]

        logger.info("\nRemoving Duplicates")
        vectors, indices_to_keep = remove_duplicates(vectors, self.similarity_threshold, self.similarity_fn)
        metadata = metadata.iloc[indices_to_keep]
        self.metadata = pd.concat([self.metadata, metadata], ignore_index=True)
        if pbar:
            pbar.update(1)

        if self.db_type == "faiss":
<<<<<<< HEAD
            logger.info("Constructing FAISS Index")
            if self.index:
                self.index.add(np.array(vectors))
            else:
                self.index = construct_faiss_index(
                    embeddings=vectors, num_gpus=self.num_gpus, embedding_dim=embeddings_hidden_dim
                )
        elif self.db_type == "milvus":
            logger.info("Constructing Milvus Index")
            if self.index:
=======
            if self.index:
                logger.info("Adding to existing FAISS Index")
                self.index.add(np.array(vectors))
            else:
                logger.info("Constructing FAISS Index")
                self.index = construct_faiss_index(
                    index_type=self.faiss_index_type,
                    embeddings=vectors,
                    num_gpus=self.num_gpus,
                    embedding_dim=embeddings_hidden_dim,
                    faiss_quantized_index_params=self.faiss_quantized_index_params,
                    faiss_clustered_index_params=self.faiss_clustered_index_params,
                    faiss_index_nprobe=self.faiss_index_nprobe,
                )
        elif self.db_type == "milvus":
            if self.index:
                logger.info("Adding to existing Milvus Index")
>>>>>>> 4a4039ff
                vectors = [embedding.numpy() for embedding in vectors]
                start_index = len(self.metadata) - len(vectors)
                data = [{"id": i + start_index, "embedding": vectors[i]} for i in range(len(vectors))]

                _ = self.index.insert(collection_name=self.milvus_collection_name, data=data)
            else:
<<<<<<< HEAD
=======
                logger.info("Constructing Milvus Index")
>>>>>>> 4a4039ff
                self.index = construct_milvus_index(
                    embeddings=vectors,
                    collection_name=self.milvus_collection_name,
                    db_name=self.milvus_db_name,
                    index_params=self.milvus_index_params,
                    create_params=self.milvus_create_params,
                    embedding_dim=embeddings_hidden_dim,
                )
        else:
            raise ValueError(f"Unsupported database type: {self.db_type}")

        del vectors
        del metadata

        if pbar:
            pbar.update(len(embeddings))

    def search_vector_database(self, embedding: np.array, top_k: int) -> List[torch.Tensor]:
        """
        Searches the vector database for the top k most similar embeddings to the given embedding

        Parameters:
        ----------
        embedding : np.array
            Embedding of the user query. The database is searched to find the k most similar vectors to this embedding
        top_k: int
            Number of similar embeddings to search for in the database

        Returns:
        -------
        List[torch.Tensor]
            Top k most similar embeddings
        """
        if embedding.ndim == 1:
            embedding = embedding.reshape(1, embedding.shape[0])
        if self.db_type == "faiss":
            _, indices = self.index.search(x=embedding, k=top_k)
            return indices[0].tolist()
        elif self.db_type == "milvus":
            search_results = self.index.search(
                collection_name=self.milvus_collection_name,
                data=embedding.tolist(),
                anns_field="embedding",
                search_params=self.milvus_search_params,
                limit=top_k,
                output_fields=["id"],
            )
            search_results_data = search_results[0]
            return [result["id"] for result in search_results_data]
        else:
            raise ValueError(f"Unsupported database type: {self.db_type}")<|MERGE_RESOLUTION|>--- conflicted
+++ resolved
@@ -106,18 +106,6 @@
             pbar.update(1)
 
         if self.db_type == "faiss":
-<<<<<<< HEAD
-            logger.info("Constructing FAISS Index")
-            if self.index:
-                self.index.add(np.array(vectors))
-            else:
-                self.index = construct_faiss_index(
-                    embeddings=vectors, num_gpus=self.num_gpus, embedding_dim=embeddings_hidden_dim
-                )
-        elif self.db_type == "milvus":
-            logger.info("Constructing Milvus Index")
-            if self.index:
-=======
             if self.index:
                 logger.info("Adding to existing FAISS Index")
                 self.index.add(np.array(vectors))
@@ -135,17 +123,13 @@
         elif self.db_type == "milvus":
             if self.index:
                 logger.info("Adding to existing Milvus Index")
->>>>>>> 4a4039ff
                 vectors = [embedding.numpy() for embedding in vectors]
                 start_index = len(self.metadata) - len(vectors)
                 data = [{"id": i + start_index, "embedding": vectors[i]} for i in range(len(vectors))]
 
                 _ = self.index.insert(collection_name=self.milvus_collection_name, data=data)
             else:
-<<<<<<< HEAD
-=======
                 logger.info("Constructing Milvus Index")
->>>>>>> 4a4039ff
                 self.index = construct_milvus_index(
                     embeddings=vectors,
                     collection_name=self.milvus_collection_name,
