--- conflicted
+++ resolved
@@ -90,8 +90,9 @@
 
     @property
     def pipeline_batch_size(self):
-<<<<<<< HEAD
-        return self.config.get("shared", {}).get("pipeline_batch_size", None)
+        return self.config.get("shared", {}).get(
+            "pipeline_batch_size", self.shared_defaults.get("PIPELINE_BATCH_SIZE")
+        )
 
     @property
     def batch_size_calculation_safety_factor(self):
@@ -104,15 +105,10 @@
         return self.config.get("shared", {}).get(
             "max_files_per_batch", self.shared_defaults.get("MAX_FILES_PER_BATCH")
         )
-=======
-        return self.config.get("shared", {}).get(
-            "pipeline_batch_size", self.shared_defaults.get("PIPELINE_BATCH_SIZE")
-        )
 
     @pipeline_batch_size.setter
     def pipeline_batch_size(self, value):
         self.config["shared"]["pipeline_batch_size"] = value
->>>>>>> 4a4039ff
 
     @property
     def data_dir(self):
@@ -229,13 +225,10 @@
         return self.config.get("embedding", {}).get(
             "embedding_batch_size", self.embedding_defaults.get("EMBEDDING_BATCH_SIZE")
         )
-<<<<<<< HEAD
-=======
 
     @embedding_batch_size.setter
     def embedding_batch_size(self, value):
         self.config["embedding"]["embedding_batch_size"] = value
->>>>>>> 4a4039ff
 
     @property
     def vector_db_type(self):
